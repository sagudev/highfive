--- conflicted
+++ resolved
@@ -8,11 +8,7 @@
         "rust-embedded/embedded-linux": ["@posborne", "@nastevens"],
         "rust-embedded/hal": ["@hannobraun", "@ryankurte", "@thejpster", "@therealprof", "@ithinuel"],
         "rust-embedded/infrastructure": ["@ryankurte", "@nastevens"],
-<<<<<<< HEAD
-        "rust-embedded/resources": ["@adamgreig", "@andre-richter", "@jamesmunns", "@japaric", "@korken89", "@ryankurte", "@thejpster", "@therealprof"],
+        "rust-embedded/resources": ["@adamgreig", "@andre-richter", "@jamesmunns", "@korken89", "@ryankurte", "@thejpster", "@therealprof"],
         "rust-embedded/tools": ["@Emilgardis", "@ryankurte", "@therealprof"]
-=======
-        "rust-embedded/resources": ["@adamgreig", "@andre-richter", "@jamesmunns", "@korken89", "@ryankurte", "@thejpster", "@therealprof"]
->>>>>>> d7d43d86
     }
 }